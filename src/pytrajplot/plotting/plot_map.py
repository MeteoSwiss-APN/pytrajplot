"""Generate Map Plot Figure."""

# Standard library
from itertools import groupby
from pathlib import Path
from typing import Any

# Third-party
import cartopy
import cartopy.crs as ccrs
import cartopy.feature as cfeature
import cartopy.mpl.geoaxes as geoaxes
import matplotlib.pyplot as plt
import numpy as np
import pandas as pd

# Local
from ..__init__ import cities_data_path
from .plot_utils import alps_cities_list
from .plot_utils import centraleurope_cities_list
from .plot_utils import ch_cities_list
from .plot_utils import europe_cities_list
from .plot_utils import subplot_properties_dict

# from ..__init__ import earth_data_path


def add_features(ax: geoaxes.GeoAxesSubplot) -> None:
    """Add grid/coastlines/borders/oceans/lakes and rivers to current map (ax).

    Args:
        ax:                 Axes       Current map to add features to

    """
    # point cartopy to the folder containing the shapefiles for the features on the map
    # earth_data_path = Path("src/pytrajplot/resources/")
    # assert (
    #     earth_data_path.exists()
    # ), f"The natural earth data could not be found at {earth_data_path}"
    # # earth_data_path = str(earth_data_path)
    # cartopy.config["pre_existing_data_dir"] = earth_data_path
    # cartopy.config["data_dir"] = earth_data_path
    # add grid & labels to map
    gl = ax.gridlines(
        crs=ccrs.PlateCarree(),
        draw_labels=True,
        linewidth=0.5,
        color="k",
        alpha=0.3,
        linestyle="-.",
        rasterized=True,
    )  # define grid line properties
    gl.top_labels = False
    gl.right_labels = False

    ax.add_feature(cfeature.LAND, rasterized=True, color="#FFFAF0")
    ax.add_feature(cfeature.COASTLINE, alpha=0.5, rasterized=True)
    ax.add_feature(cfeature.BORDERS, linestyle="--", alpha=0.5, rasterized=True)
    ax.add_feature(cfeature.OCEAN, rasterized=True)
    ax.add_feature(cfeature.LAKES, rasterized=True)
    ax.add_feature(cfeature.RIVERS, rasterized=True)
    ax.add_feature(
        cartopy.feature.NaturalEarthFeature(
            category="physical",
            name="lakes_europe",
            scale="10m",
            rasterized=True,
        ),
        rasterized=True,
        color="#97b6e1",
    )


def crop_map(
    ax: geoaxes.GeoAxesSubplot,
    domain: str,
    custom_domain_boundaries: list[float],
<<<<<<< HEAD
    origin_coordinates: dict[str, float | str],
=======
    origin_coordinates: dict[str, float|str],
>>>>>>> 36aaba52
) -> list[float]:
    """Crop map to given domain (i.e. centraleurope).

    Args:
        ax                  Axes       current map to crop
        domain              str        key for the domain_dict to retrieve correct domain boundaries
        custom_domain_boundaries
                            list       list, containing the domain for these specifc trajectories (created dynamically)
        origin_coordinates  dict       dict, containing the lon/lat values of the origin

    Returns:
        domain_boundaries   list       [lat0,lat1,lon0,lon1]

    """
    left_boundary, right_boundary, lower_boundary, upper_boundary = 0, 0, 0, 0
    if domain == "dynamic_zoom":
        (
            left_boundary,
            right_boundary,
            lower_boundary,
            upper_boundary,
        ) = get_dynamic_zoom_boundary(custom_domain_boundaries, origin_coordinates)

    padding = 1  # padding on each side, for the dynamically created plots
    domain_dict = {
        "centraleurope": {
            "domain": [1, 20, 42.5, 51.5]
        },  # added two degrees to the east
        "ch": {"domain": [5.3, 11.2, 45.4, 48.2]},  # optimised boundaries
        "alps": {"domain": [0.7, 16.5, 42.3, 50]},  # optimised boundaries
        "europe": {"domain": [-10, 47, 35, 65]},  # original boundaries
        "dynamic": {
            "domain": [
                round(custom_domain_boundaries[0]) - padding,
                round(custom_domain_boundaries[1]) + padding,
                round(custom_domain_boundaries[2]) - padding,
                round(custom_domain_boundaries[3]) + padding,
            ]
        },
        "dynamic_zoom": {
            "domain": [
                round(left_boundary),
                round(right_boundary),
                round(lower_boundary),
                round(upper_boundary),
            ]
        },
    }
    domain_boundaries = domain_dict[domain]["domain"]
    ax.set_extent(domain_boundaries, crs=ccrs.PlateCarree(central_longitude=0))
    lon_limits = ax.get_xlim()
    if np.isclose(np.abs(lon_limits[0] - lon_limits[1]), 360, atol=1):
        return []
    else:
        return domain_boundaries


def get_dynamic_zoom_boundary(
    custom_domain_boundaries: list[float], origin_coordinates: dict[str, float]
) -> tuple[float, float, float, float]:
    # case 1: trajectory expansion mainly towards the east from origin
    if abs(custom_domain_boundaries[0] - origin_coordinates["lon"]) <= 10:
        left_boundary = origin_coordinates["lon"] - 2
        right_boundary = origin_coordinates["lon"] + 18
    # case 2: trajectory expansion mainly towards the west from origin
    if abs(custom_domain_boundaries[1] - origin_coordinates["lon"]) <= 10:
        left_boundary = origin_coordinates["lon"] - 18
        right_boundary = origin_coordinates["lon"] + 2
    # case 3: trajectory expansion to both east&west from origin
    if (abs(custom_domain_boundaries[0] - origin_coordinates["lon"]) > 10) and (
        abs(custom_domain_boundaries[1] - origin_coordinates["lon"]) > 10
    ):
        left_boundary = origin_coordinates["lon"] - 10
        right_boundary = origin_coordinates["lon"] + 10

    # case 1: trajectory expansion mainly towards the north from origin
    if abs(custom_domain_boundaries[2] - origin_coordinates["lat"]) <= 10:
        lower_boundary = origin_coordinates["lat"] - 3
        upper_boundary = origin_coordinates["lat"] + 12
    # case 2: trajectory expansion mainly towards the south from origin
    if abs(custom_domain_boundaries[3] - origin_coordinates["lat"]) <= 10:
        lower_boundary = origin_coordinates["lat"] - 12
        upper_boundary = origin_coordinates["lat"] + 3
    # case 3: trajectory expansion to both south&north from origin
    if (abs(custom_domain_boundaries[2] - origin_coordinates["lat"]) > 10) and (
        abs(custom_domain_boundaries[3] - origin_coordinates["lat"]) > 10
    ):
        lower_boundary = origin_coordinates["lat"] - 7.5
        upper_boundary = origin_coordinates["lat"] + 7.5
    return left_boundary, right_boundary, lower_boundary, upper_boundary


def is_visible(lat, lon, domain_boundaries, cross_dateline) -> bool:
    """Check if a point (city) is inside the domain.

    Args:
        lat                 float      latitude of city
        lon                 float      longitude of city
        domain_boundaries   list       lon/lat range of domain
        cross_dateline      bool       if cross_dateline --> western lon values need to be shifted

    Returns:
                            bool       True if city is within domain boundaries, else false.

    """
    if cross_dateline:
        if lon < 0:
            lon = 360 - abs(lon)

    lon = float(lon.iloc[0]) if isinstance(lon, pd.Series) else float(lon)
    lat = float(lat.iloc[0]) if isinstance(lat, pd.Series) else float(lat)
    is_in_domain = (
        domain_boundaries[0] <= lon <= domain_boundaries[1]
        and domain_boundaries[2] <= lat <= domain_boundaries[3]
    )
    return is_in_domain


def is_of_interest(name: str, capital_type: str, population: int, lon: float) -> bool:
    """Check if a city fulfils certain importance criteria.

    Args:
        name                str        Name of city
        capital_type        str        primary/admin/minor (label for "relevance" of city)
        population          int        Population of city (there are conditions based on population)
        lon                 float      Longitude of city  (there are conditions based on longitude)

    Returns:
                            bool       True if city is of interest, else false

    """
    if 0 <= lon <= 40:  # 0°E - 40°E (mainly Europe)
        is_capital = capital_type == "primary"
        if capital_type == "admin":
            if population > 5000000:
                is_capital = True
        is_large = population > 10000000

    if 40 <= lon <= 180:  # 40°E - 180°E (mainly Asia)
        is_capital = capital_type == "primary"
        if capital_type == "admin":
            if population > 10000000:
                is_capital = True
        is_large = population > 12000000

    if -40 <= lon < 0:  # 40° W to 0° E/W (mainly Atlantic)
        is_capital = capital_type == "primary"
        if capital_type == "admin":
            if population > 2500000:
                is_capital = True
        is_large = population > 3000000

    if -180 <= lon < -40:  # 180° W to 40° W (mainly American Continent)
        is_capital = capital_type == "primary"
        if capital_type == "admin":
            if population > 800000:
                is_capital = True
        is_large = population > 1100000

    excluded_cities = [
        "Casablanca",
        "Fes",
        "Hartford",
        "Providence",
        "Andorra La Vella",
        "Indiana",
        # East-, West-Europe and Asia
        "Incheon",
        "Duisburg",
        "Essen",
        "Dortmund",
        "San Marino",
        "Skopje",
        "Bratislava",
        "Pristina",
        "Bursa",
        "Yerevan",
        "Gaziantep",
        "Athens",
        "The Hague",
        "Tallinn",
        "Podgorica",
        "Ljubljana",
        "Voronezh",
        "Tunceli",
        "Sanliurfa",
        "Keren",
        "Massawa",
        "Elazig",
        "Adiyaman",
        "Erzincan",
        "Giresun",
        "Gumushane",
        "Ryanzan",
        "Luhansk",
        "New Delhi",
        "Manama",
        "Osaka",
        "Nagoya",
        "Tongshan",
        "Tianjin",
        "Shijiazhuang",
        "Heze",
        "Guangzhou",
        "Kolkata",
        "Thimphu",
        # United States & South America
        "Carson City",
        "Helena",
        "St. Paul",
        "Des Moines",
        "Salt Lake City",
        "Mexicali",
        "Hermosillo",
        "Little Rock",
        "Oklahoma City",
        "Jefferson City",
        "Boise",
        "Cheyenne",
        "Topeka",
        "Culiacan",
        "Ciudad Victoria",
        "Saltillo",
        "Durango",
        "Zacatecas",
        "San Luis Potosi",
        "Aguascalientes",
        "Guanajuato",
        "Leon de los Aldama",
        "Wroclaw",
        "Rotterdam",
        "Indianapolis",
        "Raleigh",
    ]
    is_excluded = name in excluded_cities
    return (is_capital or is_large) and not is_excluded


def add_cities(
    ax: geoaxes.GeoAxesSubplot,
    domain_boundaries: list[float],
    domain: str,
    cross_dateline: bool,
) -> None:
    """Add cities to map.

    Args:
        ax:                 Axes       current map to crop
        domain_boundaries:  list       lon/lat range of domain
        domain:             str        Map domain. Different domains have different conditions to determine interest.
        cross_dateline:     bool       if cross_dateline --> western lon values need to be shifted

    """
    # ~~~~~~~~~~~~~~~~~~~~~~~~~~~~~~~~~~~~~~~~~~~~~~~~~~~~~~~~~~~~~~~~~~~~~~~~~~~~~~~~~~~~~~~~~~~~~~~~~~~~~~~~~~~~~~#
    # IMPORTING POPULATED ARES FROM https://simplemaps.com/data/world-cities INSTEAD OF NATURAL EARTH
    # ~~~~~~~~~~~~~~~~~~~~~~~~~~~~~~~~~~~~~~~~~~~~~~~~~~~~~~~~~~~~~~~~~~~~~~~~~~~~~~~~~~~~~~~~~~~~~~~~~~~~~~~~~~~~~~#
    # Easter Egg - always add Weesen to plots, to make sure its safe.
    add_w_town = False
    if add_w_town:
        if domain in ["ch", "alps", "europe", "centraleurope"]:
            # add Weesen to maps
            ax.scatter(
                x=9.108376385221725,
                y=47.1361694653364,
                marker="1",
                color="grey",
                transform=ccrs.PlateCarree(),
                rasterized=True,
            )
            ax.text(
                x=9.108376385221725 + 0.01,
                y=47.1361694653364 + 0.01,
                s="W-Town",
                color="grey",
                fontsize=5,
                transform=ccrs.PlateCarree(),
                rasterized=True,
            )

    if "dynamic" in domain:
        # cities_data_path = Path("src/pytrajplot/resources/cities/")
        # assert (
        #     cities_data_path.exists()
        # ), f"The cities data could not be found at {cities_data_path}"
        cities_df = pd.read_csv(Path(cities_data_path, "worldcities.csv"))

        # remove less important cities to reduce size of dataframe (from 41001 rows to 8695)
        cities_df = cities_df.dropna()

        for i, row in cities_df.iterrows():
            city = row["city_ascii"]
            lon = row["lng"]
            lat = row["lat"]
            capital_type = row["capital"]
            population = row["population"]

            if is_visible(
                lat=lat,
                lon=lon,
                domain_boundaries=domain_boundaries,
                cross_dateline=cross_dateline,
            ) and is_of_interest(
                name=city,
                capital_type=capital_type,
                population=population,
                lon=lon,
            ):
                ax.scatter(
                    x=lon,
                    y=lat,
                    s=2,
                    marker="o",
                    facecolors="k",
                    edgecolors="k",
                    transform=ccrs.PlateCarree(),
                    rasterized=True,
                )

                ax.text(
                    x=lon + 0.05,
                    y=lat + 0.05,
                    s=city,
                    fontsize=8,
                    transform=ccrs.Geodetic(),
                    rasterized=True,
                )

    else:
        text_shift = 0.05

        if domain == "ch":
            text_shift = 0.01
            cities_list = ch_cities_list

        if domain == "alps":
            cities_list = alps_cities_list

        if domain == "centraleurope":
            cities_list = centraleurope_cities_list

        if domain == "europe":
            cities_list = europe_cities_list

        for city in cities_list:
            lon = cities_list[city]["lon"]
            lat = cities_list[city]["lat"]
            ax.scatter(
                x=lon,
                y=lat,
                s=2,
                marker="o",
                facecolors="k",
                edgecolors="k",
                transform=ccrs.PlateCarree(),
                rasterized=True,
            )
            ax.text(
                x=lon + text_shift,
                y=lat + text_shift,
                s=city,
                fontsize=8,
                transform=ccrs.PlateCarree(),
                rasterized=True,
            )


def add_time_interval_points(
<<<<<<< HEAD
    plot_dict: dict[str, list[float] | str],
=======
    plot_dict: dict[str, list[float]|str],
>>>>>>> 36aaba52
    ax: geoaxes.GeoAxesSubplot,
    i: int,
    linestyle: str,
) -> None:
    """Add time interval points to map..

    Args:
        plot_dict:         dict       containing the lan/lot data & other plot properties
        ax:                 Axes       current map to crop
        i:                  int        Altitude index. Only want to add legend for altitude one.
        linestyle:          str        Defines colour of interval poins (same as corresponding trajectory)

    """
    lon_important, lat_important = retrieve_interval_points(plot_dict, altitude_index=i)

    # add 6 hour interval points
    if i == 1:
        ax.scatter(
            lon_important,
            lat_important,
            marker="d",
            color=linestyle[:-1],
            label="6,12,...h",
            transform=ccrs.PlateCarree(),
            rasterized=True,
        )
    else:
        ax.scatter(
            lon_important,
            lat_important,
            marker="d",
            color=linestyle[:-1],
            transform=ccrs.PlateCarree(),
            rasterized=True,
        )


def filter_by_domain(
    longitude: pd.Series,
    latitude: pd.Series,
    domain_boundaries: list[float],
    cross_dateline: bool,
) -> tuple[np.ndarray, np.ndarray]:
    """Filter points out which are not within fiven domain boundaries.

    Args:
        latitude:            list of the points' latitude
        longitude:           list of the points' longitude
        domain_boundaries:   lon/lat range of domain
        cross_dateline:      if other coordinates cross the dateline

    """
    filter_mask = [
        is_visible(lat, lon, domain_boundaries, cross_dateline)
        for lon, lat in zip(longitude.to_numpy(), latitude.to_numpy())
    ]
    return longitude.to_numpy()[filter_mask], latitude.to_numpy()[filter_mask]


def add_time_interval_points_within_domain(
    plot_dict: dict,
    ax: Any,
    i: int,
    linestyle: str,
    domain_boundaries: list[float],
    cross_dateline: bool,
) -> None:
    """Add time interval points to map..

    Args:
        plot_dict:          containing the lan/lot data & other plot properties
        ax:                 current map to crop
        i:                  Altitude index. Only want to add legend for altitude one.
        linestyle:          Defines colour of interval poins (same as corresponding trajectory)
        domain_boundaries:  lon/lat range of domain
        cross_dateline:     if other coordinates cross the dateline

    """
    lon_important, lat_important = retrieve_interval_points(plot_dict, altitude_index=i)
    lon_important, lat_important = filter_by_domain(
        lon_important, lat_important, domain_boundaries, cross_dateline
    )
    # add 6 hour interval points
    if i == 1:
        ax.scatter(
            lon_important,
            lat_important,
            marker="d",
            color=linestyle[:-1],
            label="6,12,...h",
            transform=ccrs.PlateCarree(),
            rasterized=True,
        )
    else:
        ax.scatter(
            lon_important,
            lat_important,
            marker="d",
            color=linestyle[:-1],
            transform=ccrs.PlateCarree(),
            rasterized=True,
        )


def retrieve_interval_points(
    plot_dict: dict, altitude_index: int
) -> tuple[pd.Series, pd.Series]:
    """Extract the interval points from plot_dict add them to ax.

    Args:
        plot_dict          dict       containing the lan/lot data & other plot properties
        altitude_index      int        Altitude index. Only want to add legend for altitude one.

    Returns:
        lon_important       series     pandas list w/ interval point longitude values
        lat_important       series     pandas list w/ interval point latitude values

    """
    # create temporary dataframes
    lat_df_tmp = plot_dict["altitude_" + str(altitude_index)]["traj_0"]["lat"].values
    lon_df_tmp = plot_dict["altitude_" + str(altitude_index)]["traj_0"]["lon"].values
    time_df_tmp = plot_dict["altitude_" + str(altitude_index)]["traj_0"]["time"].values

    comb_df = pd.DataFrame(
        data={"time": time_df_tmp, "lon": lon_df_tmp, "lat": lat_df_tmp},
        dtype=np.float64,
    )

    shift = comb_df["time"].values[0]
    if shift > 0:
        # The time column of COSMO trajectories starts @ the lead time. I.e. the first entry for 003-033F would be 3.00.
        # The time column of HRES  trajectories starts w/ 0.00, ALWAYS. Thus when computing the modulo of the time column
        # of HRES trajectories, the 'interval' points get computet correctly. This shift in the COSMO data must be accounted
        # for by subtraction the time-shift from the time column, before applying %6
        comb_df["time"] -= shift

    # extract position every 6 hours into important_points dataframe
    important_points_tmp = comb_df[comb_df["time"] % 6 == 0]
    important_points = important_points_tmp.iloc[
        1:
    ]  # remove start point --> want triangle there
    lon_important = important_points["lon"]
    lat_important = important_points["lat"]

    return lon_important, lat_important


def get_projected_point_on_domain_boundaries(
    lat: float, lon: float, domain_boundaries: tuple[float, float, float, float]
) -> np.ndarray:
    """Calculate the projection of a given point onto a given boundary with the shortest distance.

    Args:
        lat:                  Latitude of the given point
        lon:                  Longitude of the given point
        domain_boundaries:    Domain consisting of latitudes and longitudes

    """
    min_dist = np.inf
    closest_points = None
    position = np.array([lon, lat])
    lon_min, lon_max, lat_min, lat_max = domain_boundaries
    boundary_points = np.array(
        [[lon_min, lat_min], [lon_min, lat_max], [lon_max, lat_max], [lon_max, lat_min]]
    )
    for i in range(len(boundary_points)):
        p = np.array(boundary_points[i])
        q = np.array(boundary_points[(i + 1) % len(boundary_points)])
        if np.dot(q - p, position - p) > 0 and np.dot(p - q, position - q) > 0:
            projected_point = p + (q - p) * np.dot(
                q - p, position - p
            ) / np.linalg.norm(q - p)
            dist = np.linalg.norm(position - projected_point)
            if dist < min_dist:
                min_dist = dist
                closest_points = projected_point
        else:
            dist_p = np.linalg.norm(position - p)
            if dist_p < min_dist:
                min_dist = dist_p
                closest_points = p

            dist_q = np.linalg.norm(position - q)
            if dist_q < min_dist:
                min_dist = dist_q
                closest_points = q
    return closest_points


def get_intersection_point_on_domain_boundaries(
    lat_in: float,
    lon_in: float,
    lat_out: float,
    lon_out: float,
    domain_boundaries: list[float],
) -> np.ndarray:
    """Calculate the intersection point between two points and a given boundary (NOT used currently).

    Args:
        lat_in:                   Latitude of the point within the domain
        lon_in:                   Longitude of the point within the domain
        lat_out:                  Latitude of the point out of the domain
        lon_out:                  Longitude of the point out of the domain
        domain_boundaries:        Domain consisting of latitudes and longitudes

    """
    min_dist = np.inf
    closest_point_out = None
    closest_point_in = None
    point_out = np.array([lon_out, lat_out])
    point_in = np.array([lon_in, lat_in])
    lon_min, lon_max, lat_min, lat_max = domain_boundaries
    boundary_points = np.array(
        [[lon_min, lat_min], [lon_min, lat_max], [lon_max, lat_max], [lon_max, lat_min]]
    )
    for i in range(len(boundary_points)):
        p = np.array(boundary_points[i])
        q = np.array(boundary_points[(i + 1) % len(boundary_points)])
        if np.dot(q - p, point_out - p) > 0 and np.dot(p - q, point_out - q) > 0:
            line_vector = q - p
            point_vector = point_out - p
            scalar = np.dot(point_vector, line_vector) / np.dot(
                line_vector, line_vector
            )
            projected_point_out = p + scalar * line_vector
            dist = np.linalg.norm(point_out - projected_point_out)
            if dist < min_dist:
                min_dist = dist
                closest_point_out = projected_point_out
                closest_point_in = projected_point_out = p + (q - p) * np.dot(
                    q - p, point_in - p
                ) / np.linalg.norm(q - p)

    distance_to_projected_out = np.linalg.norm(closest_point_out - point_out)
    distance_to_projected_in = np.linalg.norm(closest_point_in - point_in)
    stretch_factor = 1 / (distance_to_projected_in / distance_to_projected_out + 1)
    intersection_point = closest_point_out + stretch_factor * (
        closest_point_out - closest_point_in
    )
    intersection_point = intersection_point + 0.001 * (point_in - intersection_point)
    return intersection_point


def add_trajectories_within_domain(
    plot_dict: dict,
    side_traj: int,
    altitude_levels: list[int],
    ax: geoaxes.GeoAxesSubplot,
    domain_boundaries: list[float],
    cross_dateline: bool,
) -> None:
    """Add trajectories to map.

    Args:
        plot_dict:                    dict       containing the lan/lot data & other plot properties
        side_traj:                     int        0/1 --> necessary for choosing the correct loop
        altitude_levels:               int        # altitude levels
        ax:                            Axes       current map to crop
        domain_boundaries:             list      lon/lat range of domain
        cross_dateline:                bool      if the trajectories cross the dateline

    """
    i = 1
    while i <= altitude_levels:
        sub_index = int(plot_dict["altitude_" + str(i)]["subplot_index"])
        textstr = (
            str(plot_dict["altitude_" + str(i)]["alt_level"])
            + " "
            + plot_dict["altitude_" + str(i)]["y_type"]
        )
        if side_traj:
            for traj in range(5):
                latitude = plot_dict["altitude_" + str(i)]["traj_" + str(traj)]["lat"]
                longitude = plot_dict["altitude_" + str(i)]["traj_" + str(traj)]["lon"]
                if cross_dateline:
                    longitude = longitude.apply(
                        lambda lon: 360 - np.abs(lon) if lon < 0 else lon
                    )
                ystart = latitude.iloc[0]
                xstart = longitude.iloc[0]
                linestyle = subplot_properties_dict[sub_index]
                alpha = plot_dict["altitude_" + str(i)]["traj_" + str(traj)]["alpha"]
                in_domain = [
                    is_visible(lat, lon, domain_boundaries, False)
                    for lat, lon in zip(latitude, longitude)
                ]
                true_indices = np.where(in_domain)[0]
                diff = np.diff(true_indices)
                if len(diff) != 0:
                    start_indices = np.r_[
                        true_indices[0], true_indices[np.where(diff != 1)[0] + 1]
                    ]
                    end_indices = np.r_[
                        true_indices[np.where(diff != 1)[0]], true_indices[-1]
                    ]
                    intervals = [
                        (start, end) for start, end in zip(start_indices, end_indices)
                    ]
                    data_length = len(latitude)
                    is_main_trajectory = (
                        plot_dict["altitude_" + str(i)]["traj_" + str(traj)]["alpha"]
                        == 1
                    )

                    for intv in intervals:
                        plot_longitude = longitude[intv[0] : intv[1]]
                        plot_latitude = latitude[intv[0] : intv[1]]
                        if intv[0] > 0:
                            plot_longitude = longitude[intv[0] - 1 : intv[1]]
                            plot_latitude = latitude[intv[0] - 1 : intv[1]]

                        if intv[1] < data_length - 1:
                            plot_longitude = pd.concat(
                                [plot_longitude, pd.Series(longitude.iloc[intv[1] + 1])]
                            )
                            plot_latitude = pd.concat(
                                [plot_latitude, pd.Series(latitude.iloc[intv[1] + 1])]
                            )

                        ax.plot(
                            plot_longitude,  # define x-axis
                            plot_latitude,  # define y-axis
                            linestyle,  # define linestyle
                            alpha=alpha,  # define line opacity
                            label=textstr
                            if is_main_trajectory
                            else None,  # only provide labels for main trajectories
                            transform=ccrs.Geodetic(),
                            rasterized=True,
                        )
                    if is_main_trajectory:
                        # add time interval points to main trajectory
                        add_time_interval_points_within_domain(
                            plot_dict,
                            ax,
                            i,
                            linestyle,
                            domain_boundaries,
                            cross_dateline,
                        )
        else:  # no side traj
            latitude = plot_dict["altitude_" + str(i)]["traj_0"]["lat"]
            longitude = plot_dict["altitude_" + str(i)]["traj_0"]["lon"]

            ystart = latitude.iloc[0]
            xstart = longitude.iloc[0]

            linestyle = subplot_properties_dict[sub_index]
            alpha = plot_dict["altitude_" + str(i)]["traj_0"]["alpha"]

            # plot main trajectory
            ax.plot(
                longitude,  # define x-axis
                latitude,  # define y-axis
                linestyle,  # define linestyle
                alpha=alpha,  # define line opacity
                label=textstr,
                transform=ccrs.Geodetic(),
                rasterized=True,
            )

            # add time interval points to main trajectory
            add_time_interval_points(
                plot_dict=plot_dict, ax=ax, i=i, linestyle=linestyle
            )

            # add start point triangle
            ax.plot(
                xstart,
                ystart,
                marker="^",
                markersize=10,
                markeredgecolor="red",
                markerfacecolor="white",
                transform=ccrs.Geodetic(),
                rasterized=True,
            )
        i += 1
    return


def generate_map_plot(
    cross_dateline: bool,
    plot_dict: Dict,
    side_traj: int,
    altitude_levels: list[int],
    domain: str,
    trajectory_expansion: list[float],  # this is the dynamic domain
    ax: geoaxes.GeoAxesSubplot = None,
) -> geoaxes.GeoAxesSubplot:
    """Generate Map Plot.

    Args:
        cross_dateline:             bool       Bool, to specify whether the dateline was crossed or not
        plot_dict:                  dict       Dictionary containing the lan/lot data & other plot properties
        side_traj:                  int        0/1 --> necessary for choosing the correct loop
        altitude_levels:            int        # altitude levels
        domain:                     str        Domain for map
        trajectory_expansion:       array      array w/ dynamic domain boundaries
        ax:                         Axes       Axes to generate the map on. Defaults to None.

    """
    ax = ax or plt.gca()
    ax.set_aspect(
        "auto"
    )  # scales the map, so that the aspeact ratio of fig & axes match
    origin_coordinates = {
        "lon": plot_dict["altitude_1"]["traj_0"]["lon"].iloc[0],
        "lat": plot_dict["altitude_1"]["traj_0"]["lat"].iloc[0],
    }
    domain_boundaries = crop_map(
        ax=ax,
        domain=domain,
        custom_domain_boundaries=trajectory_expansion,
        origin_coordinates=origin_coordinates,
    )  # sets extent of map
    if not domain_boundaries:
        return ax.text(
            0.5,
            0.5,
            "Trajectories are far away from displayed domain.",
            transform=ax.transAxes,
            fontsize=14,
            verticalalignment="center",
            horizontalalignment="center",
            rasterized=True,
        )

    # print(f"Cropping map took:\t\t{end-start} seconds")
    # if the start point of the trajectories is not within the domain boundaries (i.e. Teheran is certainly not in Switzerland or even Europe), this plot can be skipped
    lat = pd.DataFrame(plot_dict["altitude_1"]["traj_0"]["lat"], columns=["lat"])
    lon = pd.DataFrame(plot_dict["altitude_1"]["traj_0"]["lon"], columns=["lon"])

    add_features(ax=ax)
    add_cities(
        ax=ax,
        domain_boundaries=domain_boundaries,
        domain=domain,
        cross_dateline=cross_dateline,
    )
    add_trajectories_within_domain(
        plot_dict=plot_dict,
        side_traj=side_traj,
        altitude_levels=altitude_levels,
        ax=ax,
        domain_boundaries=domain_boundaries,
        cross_dateline=cross_dateline,
    )
    if is_visible(
        lat=lat.iloc[0],
        lon=lon.iloc[0],
        domain_boundaries=domain_boundaries,
        cross_dateline=False,
    ):
        ax.plot(
            lon.iloc[0],
            lat.iloc[0],
            marker="D",
            markersize=10,
            markeredgecolor="red",
            markerfacecolor="white",
            transform=ccrs.Geodetic(),
            rasterized=True,
        )
        ax.legend(fontsize=8)
    return ax<|MERGE_RESOLUTION|>--- conflicted
+++ resolved
@@ -75,11 +75,7 @@
     ax: geoaxes.GeoAxesSubplot,
     domain: str,
     custom_domain_boundaries: list[float],
-<<<<<<< HEAD
     origin_coordinates: dict[str, float | str],
-=======
-    origin_coordinates: dict[str, float|str],
->>>>>>> 36aaba52
 ) -> list[float]:
     """Crop map to given domain (i.e. centraleurope).
 
@@ -447,11 +443,7 @@
 
 
 def add_time_interval_points(
-<<<<<<< HEAD
     plot_dict: dict[str, list[float] | str],
-=======
-    plot_dict: dict[str, list[float]|str],
->>>>>>> 36aaba52
     ax: geoaxes.GeoAxesSubplot,
     i: int,
     linestyle: str,
@@ -492,7 +484,7 @@
 def filter_by_domain(
     longitude: pd.Series,
     latitude: pd.Series,
-    domain_boundaries: list[float],
+    domain_boundaries: List[float],
     cross_dateline: bool,
 ) -> tuple[np.ndarray, np.ndarray]:
     """Filter points out which are not within fiven domain boundaries.
