--- conflicted
+++ resolved
@@ -27,11 +27,7 @@
 
 or install it manually from the
 [miniconda webpage](https://docs.conda.io/en/latest/miniconda.html).
-<<<<<<< HEAD
 To activate the base environment from the installed miniconda run `source miniconda/bin/activate`.
-=======
-To activate the base environment run `source miniconda/bin/activate`.
->>>>>>> e9e66932
 Afterwards, follow the
 instructions here below to clone the GitHub repository, set up a conda environment and test all
 possible use-cases.
@@ -86,6 +82,7 @@
 
 Instead of intalling the environment and the package with the above commands,
 you may alternatively use the available Makefile.
+Using the Makefile is deprecated, because MeteoSwiss' blueprint stopped the support. It will be removed in a future version.
 Using the Makefile is deprecated, because MeteoSwiss' blueprint stopped the support. It will be removed in a future version.
 Please migrate to instruction in section [With Conda](#with-conda).
 Use `make help` to see other available make targets. Use the `--dry-run`
