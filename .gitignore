--- conflicted
+++ resolved
@@ -109,13 +109,9 @@
 .vscode
 
 # Test output directory
-<<<<<<< HEAD
 out
 
-# output pngs
+# Remove scratch, png, csv files
+*.csv
 *.png
-scratch_*.py
-*.csv
-=======
-out
->>>>>>> e92baf49
+*scratch